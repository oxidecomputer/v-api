--- conflicted
+++ resolved
@@ -48,13 +48,8 @@
 tokio = "1.46.0"
 toml = "0.8.23"
 tracing = "0.1.41"
-<<<<<<< HEAD
 tracing-subscriber = "0.3.19"
-url = "2.5.3"
-uuid = "1.16.0"
-=======
 url = "2.5.4"
 uuid = "1.17.0"
->>>>>>> 32554d87
 valuable = "0.1.1"
 yup-oauth2 = "11.0.0"