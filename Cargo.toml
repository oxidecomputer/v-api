[workspace]
members = [
  "v-api",
  "v-api-installer",
  "v-api-permission-derive",
  "v-model",
]
resolver = "2"

[workspace.dependencies]
async-bb8-diesel = { git = "https://github.com/oxidecomputer/async-bb8-diesel" }
async-trait = "0.1.89"
base64 = "0.22"
bb8 = "0.8.6"
chrono = "0.4.42"
cookie = { version = "0.18.1" }
crc32c = "0.6.8"
diesel = { version = "2.2.12", features = ["postgres"] }
diesel_migrations = { version = "2.2.0" }
dropshot = "0.16"
futures = "0.3.31"
google-cloudkms1 = "6.0.0"
heck = "0.5.0"
hex = "0.4.3"
http = "1"
http-body-util = "0.1.3"
hyper = "1.7.0"
jsonwebtoken = "9.3.1"
mockall = "0.13.1"
newtype-uuid = { version = "1.2.4", features = ["schemars08", "serde", "v4"] }
oauth2 = { version = "5.0.0", default-features = false, features = ["rustls-tls"] }
partial-struct = { git = "https://github.com/oxidecomputer/partial-struct" }
proc-macro2 = "1"
quote = "1"
rand = "0.8.5"
rand_core = "0.6"
reqwest = { version = "0.12.23", default-features = false, features = ["json", "stream"] }
rsa = "0.9.8"
schemars = { version = "0.8.22", features = ["url"] }
secrecy = "0.10.3"
serde = "1.0.219"
serde_json = "1"
serde_urlencoded = "0.7.1"
sha2 = "0.10.9"
syn = "2"
tap = "1.0.1"
thiserror = "2"
tokio = "1.47.1"
toml = "0.9.5"
tracing = "0.1.41"
tracing-subscriber = "0.3.20"
<<<<<<< HEAD
url = "2.5.4"
uuid = "1.18.1"
=======
url = "2.5.7"
uuid = "1.18.0"
>>>>>>> 7f5069c5
valuable = "0.1.1"
yup-oauth2 = "11.0.0"<|MERGE_RESOLUTION|>--- conflicted
+++ resolved
@@ -49,12 +49,7 @@
 toml = "0.9.5"
 tracing = "0.1.41"
 tracing-subscriber = "0.3.20"
-<<<<<<< HEAD
-url = "2.5.4"
+url = "2.5.7"
 uuid = "1.18.1"
-=======
-url = "2.5.7"
-uuid = "1.18.0"
->>>>>>> 7f5069c5
 valuable = "0.1.1"
 yup-oauth2 = "11.0.0"